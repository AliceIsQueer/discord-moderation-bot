import discord
from discord.ext import commands
import ast

# These imports are just for the run command, for convenience
import datetime as dt
import re
<<<<<<< HEAD
import config
from utils import *
=======
from config import GREEN
from utils.utils import *
>>>>>>> af378952


def insert_returns(body):
    # insert return stmt if the last expression is a expression statement
    if isinstance(body[-1], ast.Expr):
        body[-1] = ast.Return(body[-1].value)
        ast.fix_missing_locations(body[-1])

    # for if statements, we insert returns into the body and the orelse
    if isinstance(body[-1], ast.If):
        insert_returns(body[-1].body)
        insert_returns(body[-1].orelse)

    # for with blocks, again we insert returns into the body
    if isinstance(body[-1], ast.With):
        insert_returns(body[-1].body)


class Owner(commands.Cog):
    def __init__(self, bot):
        self.bot = bot

    @commands.command()
    @commands.is_owner()
    async def reload(self, ctx: commands.Context, cog: str):
        """
        Reloads a cog and updates changes to it
        """
        try:
            self.bot.reload_extension("cogs." + cog)
            self.bot.dispatch("load", cog)
        except Exception as error:
            await ctx.send(f"```py\n{error}```")
            return
        await ctx.send("✅")
        print(f"------------Reloaded {cog}------------")

    @commands.command()
    @commands.is_owner()
    async def run(self, ctx, *, code: str):
        """
        Run python stuff
        """
        fn_name = "_eval_expr"

        code = code.strip("` ")  # get rid of whitespace and code blocks
        if code.startswith("py\n"):
            code = code[3:]

        try:
            # add a layer of indentation
            cmd = "\n    ".join(f"    {i}" for i in code.splitlines())

            # wrap in async def body
            body = f"async def {fn_name}():\n{cmd}"

            parsed = ast.parse(body)
            body = parsed.body[0].body

            insert_returns(body)

            env = {
                'bot': self.bot,
                'ctx': ctx,
                'message': ctx.message,
                'server': ctx.message.guild,
                'channel': ctx.message.channel,
                'author': ctx.message.author,
                'commands': commands,
                'discord': discord,
                'guild': ctx.message.guild,
            }
            env.update(globals())

            exec(compile(parsed, filename="<ast>", mode="exec"), env)

            result = (await eval(f"{fn_name}()", env))

            out = ">>> " + code + "\n"
            output = "```py\n{}\n\n{}```".format(out, result)

            if len(output) > 2000:
                await ctx.send("The output is too long?")
            else:
                await ctx.send(output.format(result))
        except Exception as e:
            await ctx.send("```py\n>>> {}\n\n\n{}```".format(code, e))

    @commands.command(aliases=["osem"])
    @commands.is_owner()
    async def oneshot_embed(self, ctx, channel: discord.TextChannel, title, *, description):
        """
        Quick embed t.osem <channel> "<title>" <description>(*)
        """

        title = str.strip(title)
        embed = discord.Embed(title=title, description=description, colour=GREEN)
        embed.set_footer(icon_url=ctx.guild.icon.url, text=ctx.guild.name)
        embed.set_thumbnail(url=ctx.guild.icon.url)
        embed.timestamp = dt.datetime.utcnow()
        await channel.send(embed=embed)

def setup(bot):
    bot.add_cog(Owner(bot))<|MERGE_RESOLUTION|>--- conflicted
+++ resolved
@@ -1,17 +1,13 @@
 import discord
 from discord.ext import commands
 import ast
+from config import GREEN
 
 # These imports are just for the run command, for convenience
 import datetime as dt
 import re
-<<<<<<< HEAD
 import config
 from utils import *
-=======
-from config import GREEN
-from utils.utils import *
->>>>>>> af378952
 
 
 def insert_returns(body):
